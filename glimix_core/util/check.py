--- conflicted
+++ resolved
@@ -1,12 +1,10 @@
-<<<<<<< HEAD
 import warnings
-=======
 import sys
->>>>>>> aeecedf0
 from numpy import all as npall
 from numpy import clip, isfinite, ascontiguousarray
 
 PY2 = sys.version_info < (3, 0)
+
 
 def check_economic_qs(QS):
     if not isinstance(QS, tuple):
@@ -38,7 +36,7 @@
 
 def check_outcome(y, lik):
     if not isinstance(lik, (list, tuple)):
-        lik = (lik, )
+        lik = (lik,)
 
     str_err = "The first item of ``lik`` has to be a string."
     if PY2:
@@ -74,13 +72,7 @@
     if y.max() > poisson_lim:
         msg = "Output values of Poisson likelihood greater"
         msg += " than {lim} is set to {lim} before applying GLMM."
-<<<<<<< HEAD
-        msg = msg.format(lim=poisson_lim)
-        warnings.warn(msg)
-        y = (clip(y[0], 0, poisson_lim),)
-=======
-        print(msg.format(lim=poisson_lim))
+        warnings.warn(msg.format(lim=poisson_lim))
         y = clip(y, 0, poisson_lim)
->>>>>>> aeecedf0
 
     return y