--- conflicted
+++ resolved
@@ -12,11 +12,7 @@
 from . import cov, example, ggp, glmm, gp, lik, link, lmm, mean, random
 from ._testit import test
 
-<<<<<<< HEAD
-__version__ = "1.5.4"
-=======
 __version__ = "1.6.0"
->>>>>>> 19f23b1c
 
 __all__ = [
     "__version__",
